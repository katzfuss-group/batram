import logging
import math
from collections.abc import Iterator
from dataclasses import dataclass
from typing import NamedTuple, cast

import numpy as np
import torch
from gpytorch.kernels import MaternKernel
from matplotlib import pyplot as plt
from matplotlib.axes import Axes as MPLAxes
from pyro.distributions import InverseGamma
from torch.distributions import Normal
from torch.distributions.studentT import StudentT
from tqdm import tqdm

from .stopper import PEarlyStopper


def nug_fun(i, theta, scales):
    """Scales nugget (d) at location i."""
    return torch.exp(torch.log(scales[i]).mul(theta[1]).add(theta[0]))


def scaling_fun(k, theta):
    """Scales distance to kth nearest neighbors."""
    theta_pos = torch.exp(theta[2])
    return torch.sqrt(torch.exp(-k * theta_pos))


def sigma_fun(i, theta, scales):
    """Scales nonlinearities (sigma) at location i."""
    return torch.exp(torch.log(scales[i]).mul(theta[4]).add(theta[3]))


def range_fun(theta):
    """Sets lengthscale of nonlinear kernel transformation."""
    return torch.exp(theta[5])


def varscale_fun(i, theta, scales):
    return torch.exp(torch.log(scales[i]).mul(theta[7]).add(theta[6]))


def con_fun(i, theta, scales):
    return torch.exp(torch.log(scales[i]).mul(theta[9]).add(theta[8]))


def m_threshold(theta, m_max) -> torch.Tensor:
    """Determines a threshold for m nearest neighbors."""
    rng = torch.arange(m_max + 1) + 1
    mask = scaling_fun(rng, theta) >= 0.01
    m = mask.sum()

    if m <= 0:
        raise RuntimeError(
            f"Size of conditioning set is less than or equal to zero; m = {m.item()}."
        )
    if m > m_max:
        logging.warning(
            f"Required size of the conditioning sets m = {m.item()} is greater than "
            f"the maximum number of neighbors {m_max = } in the pre-calculated "
            "conditioning sets."
        )
        m = torch.tensor(m_max)
    return m


def kernel_fun(X1, theta, sigma, smooth, nuggetMean=None, X2=None):
    N = X1.shape[-1]  # size of the conditioning set

    if X2 is None:
        X2 = X1
    if nuggetMean is None:
        nuggetMean = 1
    X1s = X1.mul(scaling_fun(torch.arange(1, N + 1).unsqueeze(0), theta))
    X2s = X2.mul(scaling_fun(torch.arange(1, N + 1).unsqueeze(0), theta))
    lin = X1s @ X2s.mT
    MaternObj = MaternKernel(smooth)
    MaternObj._set_lengthscale(torch.tensor(1.0))
    MaternObj.requires_grad_(False)
    lenScal = range_fun(theta) * math.sqrt(2 * smooth)
    nonlin = MaternObj.forward(X1s.div(lenScal), X2s.div(lenScal))
    nonlin = sigma.pow(2).reshape(-1, 1, 1) * nonlin
    return (lin + nonlin).div(nuggetMean)


def compute_scale(ordered_locs, NN):
    """Computes scaling for the data.

    Args:
        ordered_locs: Locations of the data. shape (N, d)
            Each row is one location in a d-dimensional space.

        NN: Conditioning sets of the data. Shape (N, m)
            Each row represents one location with references to the m nearest
            neighbors. -1 indicates not to condition on more neighbors.
    """
    ordered_locs = torch.as_tensor(ordered_locs)
    scal = (ordered_locs[1:, :] - ordered_locs[NN[1:, 0], :]).square().sum(1).sqrt()
    scal = torch.cat((scal[0].square().div(scal[4]).unsqueeze(0), scal))
    scal = scal.div(scal[0])
    return scal


@dataclass
class Data:
    """Data class

    Holds $n$ replicates of spatial field observed at $N$ locations. The data in
    this class has not been normalized.

    Note
    ----
    scales refers scaled distance to the nearest neighbor.

    Attributes
    ----------
    locs
        Locations of the data. shape (N, d)
    response
        Response of the data. Shape (n, N)

    augmented_response
        Augmented response of the data. Shape (n, N, m + 1). nan indicates no
        conditioning.

    conditioning_sets
        Conditioning sets of the data. Shape (N, m)
    """

    locs: torch.Tensor
    response: torch.Tensor
    augmented_response: torch.Tensor
    conditioning_sets: torch.Tensor

    @staticmethod
    def new(locs, response, conditioning_set):
        """Creates a new data object."""
        nlocs = locs.shape[0]
        ecs = torch.hstack([torch.arange(nlocs).reshape(-1, 1), conditioning_set])
        augmented_response = torch.where(ecs == -1, torch.nan, response[:, ecs])

        return Data(locs, response, augmented_response, conditioning_set)


@dataclass
class AugmentedData:
    """Augmented data class

    Holds $n$ replicates of spatial field observed at $N$ locations. The data in
    this class has been normalized.


    Attributes
    ----------
    data_size
        Size of the original data set
    batch_size
        Size of the batch
    batch_idx
        Index of the batch in the original data set
    locs
        Locations of the data. shape (N, d)
    augmented_response
        Augmented response of the data. Shape (n, N, m + 1)$
    scales
        Scales of the data. Shape (N, )
    data
        Original data

    Notes
    -----

    m is the maximum size of the conditioning sets.

    scales is called $l_i$ in the paper.
    """

    data_size: int
    batch_size: int
    batch_idx: torch.Tensor
    locs: torch.Tensor
    augmented_response: torch.Tensor
    scales: torch.Tensor
    data: Data

    @property
    def response(self) -> torch.Tensor:
        return self.augmented_response[:, :, 0]

    @property
    def response_neighbor_values(self) -> torch.Tensor:
        return self.augmented_response[:, :, 1:]

    @property
    def max_m(self) -> int:
        return self.augmented_response.shape[-1] - 1


class AugmentData(torch.nn.Module):
    """Augments data

    Right now this just adds the scales to the data and creates a batch based on
    the provided index.

    Calculating the scales could be cached.
    """

    def __init__(self):
        super().__init__()

    def forward(
        self, data: Data, batch_idx: None | torch.Tensor = None
    ) -> AugmentedData:
        if batch_idx is None:
            batch_idx = torch.arange(data.response.shape[1])
        # batched_data = data[batch_idx]
        scales = compute_scale(data.locs, data.conditioning_sets)

        return AugmentedData(
            data_size=data.response.shape[1],
            batch_size=batch_idx.shape[0],
            batch_idx=batch_idx,
            locs=data.locs[batch_idx, :],
            augmented_response=data.augmented_response[:, batch_idx, :],
            scales=scales[batch_idx],
            data=data,
        )


@dataclass
class KernelResult:
    G: torch.Tensor
    GChol: torch.Tensor
    nug_mean: torch.Tensor


# TODO: Deprecate / remove
# The nugget and kernel refactors make this obsolete.
class ParameterBox(torch.nn.Module):
    def __init__(self, theta) -> None:
        super().__init__()
        self.theta = torch.nn.Parameter(theta)

    def forward(self) -> torch.Tensor:
        return self.theta


class Nugget(torch.nn.Module):
    def __init__(self, nugget_params: torch.Tensor) -> None:
        super().__init__()
        assert nugget_params.shape == (2,)
        self.nugget_params = torch.nn.Parameter(nugget_params)

    def forward(self, data: AugmentedData) -> torch.Tensor:
        theta = self.nugget_params
        nugget_mean = (theta[0] + theta[1] * data.scales.log()).exp()
        nugget_mean = torch.relu(nugget_mean.sub(1e-5)).add(1e-5)
        return nugget_mean


# TODO: Promote to TransportMapKernel
# This was put in to preserve the existing test suite. We can remove the old
# test suite once we are satisfied with this implementation. This integration
# does not eliminate the need for the helper functions at the start of the file
# but it is a step in that direction. (The helpers are still used in the
# `cond_samp` and `score` methods of `SimpleTM`.) This rewrite allows us to
# more easily extend the covariates case and simplifies how parameters are
# managed throughout the model.
class TransportMapKernel(torch.nn.Module):
    """A temporary class to refactor the `TransportMapKernel`.

    Once the refactor is complete, replace the `TransportMapKernel` with this
    class. To complete the refactor, we will need to modify the `SimpleTM`
    constructor slightly.
    """

    def __init__(
        self,
        kernel_params: torch.Tensor,
        smooth: float = 1.5,
        fix_m: int | None = None,
    ) -> None:
        super().__init__()

        assert kernel_params.numel() == 4
        self.theta_q = torch.nn.Parameter(kernel_params[0])
        self.sigma_params = torch.nn.Parameter(kernel_params[1:3])
        self.lengthscale = torch.nn.Parameter(kernel_params[-1])

        self.fix_m = fix_m
        self.smooth = smooth
        self._tracked_values: dict["str", torch.Tensor] = {}

        matern = MaternKernel(smooth)
        matern._set_lengthscale(torch.tensor(1.0))
        matern.requires_grad_(False)
        self._kernel = matern

    def _sigmas(self, scales: torch.Tensor) -> torch.Tensor:
        """Computes nonlinear scales for the kernel."""
        params = self.sigma_params
        return torch.exp(params[0] + params[1] * scales.log())

    def _scale(self, k: torch.Tensor) -> torch.Tensor:
        """Computes scales of nearest neighbors in the kernel."""
        theta_pos = torch.exp(self.theta_q)
        return torch.exp(-0.5 * k * theta_pos)

    def _range(self) -> torch.Tensor:
        """Computes the lengthscale of the kernel."""
        return self.lengthscale.exp()

    def _m_threshold(self, max_m: int) -> torch.Tensor:
        """Computes the size of the conditioning sets."""
        rng = torch.arange(max_m) + 1
        mask = self._scale(rng) >= 0.01
        m = mask.sum()

        if m <= 0:
            raise RuntimeError(
                f"Size of conditioning set not positive; m = {m.item()}."
            )
        if m > max_m:
            logging.warning(
                f"Required size of the conditioning sets m = {m.item()} is "
                f"greater than the maximum number of neighbors {max_m = } in "
                "the pre-calculated conditioning sets."
            )
            m = torch.tensor(max_m)
        return m

    def _determine_m(self, max_m: int) -> torch.Tensor:
        m: torch.Tensor
        if self.fix_m is None:
            m = self._m_threshold(max_m)
        else:
            m = torch.tensor(self.fix_m)

        return m

    def _kernel_fun(
        self,
        x1: torch.Tensor,
        sigmas: torch.Tensor,
        nug_mean: torch.Tensor,
        x2: torch.Tensor | None = None,
    ) -> torch.Tensor:
        """Computes the transport map kernel."""
        k = torch.arange(x1.shape[-1]) + 1
        scaling = self._scale(k)

        _x1 = x1 * scaling
        _x2 = _x1 if x2 is None else x2 * scaling
        linear = _x1 @ _x2.mT

        ls = self._range() * math.sqrt(2 * self.smooth)
        nonlinear = self._kernel(_x1 / ls, _x2 / ls).to_dense()
        out = (linear + sigmas**2 * nonlinear) / nug_mean
        return out

    def forward(self, data: AugmentedData, nug_mean: torch.Tensor) -> KernelResult:
        """Computes with internalized kernel params instead of ParameterBox."""
        max_m = data.max_m
        m = self._determine_m(max_m)
        self._tracked_values["m"] = m
        assert m <= max_m

        x = data.augmented_response[..., 1 : (m + 1)]
        x = torch.where(torch.isnan(x), 0.0, x)
        # Want the spatial dim in the first position for kernel computations,
        # so data follow (..., N, n, fixed_m) instead of (..., n, N, m) as in
        # the original kernel implementation. Doing this with an eye towards
        # parallelism.
        x = x.permute(-2, -3, -1)

        nug_mean_reshaped = nug_mean.reshape(-1, 1, 1)
        sigmas = self._sigmas(data.scales).reshape(-1, 1, 1)
        k = self._kernel_fun(x, sigmas, nug_mean_reshaped)
        eyes = torch.eye(k.shape[-1]).expand_as(k)
        g = k + eyes

        g[data.batch_idx == 0] = torch.eye(k.shape[-1])
        try:
            g_chol = torch.linalg.cholesky(g)
        except RuntimeError as e:
            # One contrast between the errors we return here and the ones in the
            # other function is that here we don't know which Cholesky factor
            # failed based on this message. It would be good to inherit the
            # torch.linalg.LinAlgError and make a more informative error message
            # with it.
            raise RuntimeError("Failed to compute Cholesky decomposition of G.") from e

        # Here we have talked about changing the response to be only the g
        # matrices or simply the kernel. This requires further thought still.
        return KernelResult(g, g_chol, nug_mean)


# TODO: Deprecate / remove
# This class becomes obsolete once we accept `TransportMapKernelRefactor`.
class OldTransportMapKernel(torch.nn.Module):
    """Initial reimplementation of the transport map kernel. To be deprecated.

    Complete tests with `TransportMapKernelRefactor` and then remove from the
    package.
    """

    def __init__(
        self, theta: ParameterBox, smooth: float = 1.5, fix_m: int | None = None
    ) -> None:
        super().__init__()
        self.fix_m = fix_m
        self.theta = theta
        self.smooth = smooth
        self._tracked_values: dict["str", torch.Tensor] = {}

    def _determin_m(self, theta, max_m) -> torch.Tensor:
        m: torch.Tensor
        if self.fix_m is None:
            m = m_threshold(theta, max_m)
        else:
            m = torch.tensor(self.fix_m)

        return m

    def kernel_fun(self, X1, theta, sigma, smooth, nuggetMean=None, X2=None):
        """
        The kernel function should probably be part of the kernel. However, the
        kernel itself does more than just evaluating the kernel, e.g.,
        rescaling. To sample or calculate the (out of sample score), we need
        access to the plain kernel function.
        """

        return kernel_fun(X1, theta, sigma, smooth, nuggetMean, X2)

    def forward(
        self, data: AugmentedData, nug_mean: torch.Tensor, new_method: bool = True
    ) -> KernelResult:  # FIXME: Why is this linting with inconclusive types?
        if new_method:
            return self.new_forward(data, nug_mean)
        else:
            return self.old_forward(data, nug_mean)

    def new_forward(self, data: AugmentedData, nug_mean: torch.Tensor) -> KernelResult:
        """A drop-in, parallel replacement for the legacy kernel."""
        theta = self.theta()
        max_m = data.augmented_response.shape[-1] - 1
        m = self._determin_m(theta, max_m)
        self._tracked_values["m"] = m
        assert m <= max_m

        x = data.augmented_response[..., 1 : (m + 1)]
        x = torch.where(torch.isnan(x), 0.0, x)
        # Want the spatial dim in the first position for kernel computations,
        # so data follow (..., N, n, fixed_m) instead of (..., n, N, m) as in
        # the original kernel implementation. Doing this with an eye towards
        # parallelism.
        x = x.permute(-2, -3, -1)

        nug_mean_reshaped = nug_mean.reshape(-1, 1, 1)
        sigmas = sigma_fun(torch.arange(data.scales.numel()), theta, data.scales)
        k = kernel_fun(x, theta, sigmas, self.smooth, nug_mean_reshaped)
        eyes = torch.eye(k.shape[-1]).expand_as(k)
        g = k + eyes

        g[data.batch_idx == 0] = torch.eye(k.shape[-1])
        try:
            g_chol = torch.linalg.cholesky(g)
        except RuntimeError as e:
            # One contrast between the errors we return here and the ones in the
            # other function is that here we don't know which Cholesky factor
            # failed based on this message. It would be good to inherit the
            # torch.linalg.LinAlgError and make a more informative error message
            # with it.
            raise RuntimeError("Failed to compute Cholesky decomposition of G.") from e

        # Here we have talked about changing the response to be only the g
        # matrices or simply the kernel. This requires further thought still.
        return KernelResult(g, g_chol, nug_mean)

    def old_forward(self, data: AugmentedData, nug_mean: torch.Tensor) -> KernelResult:
        """Roughly equivalent to the legacy kernel ops."""
        theta = self.theta()
        n = data.augmented_response.shape[0]
        N = data.batch_size
        m = self._determin_m(theta, data.augmented_response.shape[-1] - 1)
        self._tracked_values["m"] = m

        K = torch.zeros(N, n, n)
        G = torch.zeros(N, n, n)
        # Prior vars
        nugMean = nug_mean.squeeze()

        # Compute G, GChol
        for i in range(N):
            if data.batch_idx[i] == 0:
                G[i, :, :] = torch.eye(n)
            else:
                ncol = torch.minimum(data.batch_idx[i], m) + 1
                X = data.augmented_response[:, i, 1:ncol]  # type: ignore[misc]

                K[i, :, :] = self.kernel_fun(
                    X,
                    theta,
                    sigma_fun(i, theta, data.scales),
                    self.smooth,
                    nugMean[i],
                )  # n X n
                G[i, :, :] = K[i, :, :] + torch.eye(n)  # n X n
        try:
            GChol = torch.linalg.cholesky(G)
        except RuntimeError as e:
            raise RuntimeError(
                "Failed to compute Cholesky decomposition for observation "
                f"{data.batch_idx[i]}."
            ) from e

        return KernelResult(G=G, GChol=GChol, nug_mean=nugMean)


class _PreCalcLogLik(NamedTuple):
    nug_sd: torch.Tensor
    alpha: torch.Tensor
    beta: torch.Tensor
    alpha_post: torch.Tensor
    beta_post: torch.Tensor
    y_tilde: torch.Tensor


class IntLogLik(torch.nn.Module):
    def __init__(self, nug_mult: float = 4.0):
        super().__init__()
        self.nug_mult = torch.tensor(nug_mult)

    def precalc(self, kernel_result: KernelResult, response) -> _PreCalcLogLik:
        nug_sd = kernel_result.nug_mean.mul(self.nug_mult)  # shape (N,)
        alpha = kernel_result.nug_mean.pow(2).div(nug_sd.pow(2)).add(2)  # shape (N,)
        beta = kernel_result.nug_mean.mul(alpha.sub(1))  # shape (N,)

        n = response.shape[0]
        y_tilde = torch.linalg.solve_triangular(
            kernel_result.GChol, response.t().unsqueeze(-1), upper=False
        ).squeeze()  # (N, n)
        alpha_post = alpha.add(n / 2)  # (N),
        beta_post = beta + y_tilde.square().sum(dim=1).div(2)  # (N,)
        return _PreCalcLogLik(
            nug_sd=nug_sd,
            alpha=alpha,
            beta=beta,
            alpha_post=alpha_post,
            beta_post=beta_post,
            y_tilde=y_tilde,
        )

    def forward(self, data: AugmentedData, kernel_result: KernelResult) -> torch.Tensor:
        tmp_res = self.precalc(kernel_result, data.augmented_response[:, :, 0])

        # integrated likelihood
        logdet = kernel_result.GChol.diagonal(dim1=-1, dim2=-2).log().sum(dim=1)  # (N,)
        loglik = (
            -logdet
            + tmp_res.alpha.mul(tmp_res.beta.log())
            - tmp_res.alpha_post.mul(tmp_res.beta_post.log())
            + tmp_res.alpha_post.lgamma()
            - tmp_res.alpha.lgamma()
        )  # (N,)

        assert (
            loglik.isfinite().all().item()
        ), "Log-likelihood contains non finite values."

        return loglik


class SimpleTM(torch.nn.Module):
    """"""

    def __init__(
        self,
        data: Data,
        theta_init: None | torch.Tensor = None,
        linear: bool = False,
        smooth: float = 1.5,
        nug_mult: float = 4.0,
    ) -> None:
        super().__init__()

        if linear:
            raise ValueError("Linear TM not implemented yet.")

        if theta_init is None:
            # This is essentially \log E[y^2] over the spatial dim
            # to initialize the nugget mean.
            log_2m = data.response[:, 0].square().mean().log()
            theta_init = torch.tensor([log_2m, 0.2, 0.0, 0.0, 0.0, -1.0])

        self.augment_data = AugmentData()
        self.nugget = Nugget(theta_init[:2])
        self.kernel = TransportMapKernel(theta_init[2:], smooth=smooth)
        self.intloglik = IntLogLik(nug_mult=nug_mult)
        self.data = data
        self._tracked_values: dict[str, torch.Tensor] = {}

    def named_tracked_values(
        self,
        prefix: str = "",
        recurse: bool = True,
    ) -> Iterator[tuple[str, torch.Tensor]]:
        gen = self._named_members(
            lambda module: getattr(module, "_tracked_values", {}).items(),
            prefix=prefix,
            recurse=recurse,
        )
        yield from gen

    def forward(
        self, batch_idx: None | torch.Tensor = None, data: None | Data = None
    ) -> torch.Tensor:
        if data is None:
            data = self.data

        aug_data: AugmentedData = self.augment_data(data, batch_idx)
        nugget = self.nugget(aug_data)
        kernel_result = self.kernel(aug_data, nugget)
        intloglik = self.intloglik(aug_data, kernel_result)

        loss = -aug_data.data_size / aug_data.batch_size * intloglik.sum()
        return loss

    def cond_sample(
<<<<<<< HEAD
        self, obs=None, x_fix=torch.tensor([]), last_ind=None, mode: str = "bayes"
=======
        self,
        obs=None,
        xFix=torch.tensor([]),
        indLast=None,
        mode: str = "bayes",
        num_samples: int = 1,
>>>>>>> 1ed66b05
    ):
        """
        I'm not sure where this should exactly be implemented.

        I guess, best ist in the likelihood nn.Module but it needs access to the
        kernel module as well.

        In any case, this class should expose an interface.
        """

        if obs is not None:
            raise ValueError(
                "The argument obs is not used and will be removed in a future version."
            )

        if mode != "bayes":
            raise NotImplementedError("No modes other than bayes implemented")

        augmented_data: AugmentedData = self.augment_data(self.data, None)

        data = self.data.response
        NN = self.data.conditioning_sets
        theta = torch.tensor(
            [
                *self.nugget.nugget_params.detach(),
                self.kernel.theta_q.detach(),
                *self.kernel.sigma_params.detach(),
                self.kernel.lengthscale.detach(),
            ]
        )
        scales = augmented_data.scales
        sigmas = self.kernel._sigmas(scales)
        self.intloglik.nug_mult
        # nugMult = self.intloglik.nugMult  # not used
        smooth = self.kernel.smooth

        nug_mean = self.nugget(augmented_data)
        kernel_result = self.kernel.forward(augmented_data, nug_mean)
        nugget_mean = kernel_result.nug_mean
        chol = kernel_result.GChol
        tmp_res = self.intloglik.precalc(kernel_result, augmented_data.response)
        y_tilde = tmp_res.y_tilde
        beta_post = tmp_res.beta_post
        alpha_post = tmp_res.alpha_post
        n, N = data.shape
        m = NN.shape[1]
        if last_ind is None:
            last_ind = N
        # loop over variables/locations
<<<<<<< HEAD
        x_new = torch.cat((x_fix, torch.zeros(N - x_fix.size(0))))
        for i in range(x_fix.size(0), last_ind):
=======
        xNew = torch.empty((num_samples, N))
        xNew[:, : xFix.size(0)] = xFix.repeat(num_samples, 1)
        xNew[:, xFix.size(0) :] = 0.0
        for i in range(xFix.size(0), indLast):
>>>>>>> 1ed66b05
            # predictive distribution for current sample
            if i == 0:
                cStar = torch.zeros((num_samples, n))
                prVar = torch.zeros((num_samples,))
            else:
                ncol = min(i, m)
                X = data[:, NN[i, :ncol]]
<<<<<<< HEAD
                XPred = x_new[NN[i, :ncol]].unsqueeze(0)
                cStar = kernel_fun(
                    XPred, theta, sigmas[i], smooth, nugget_mean[i], X
                ).squeeze()
                prVar = kernel_fun(
                    XPred, theta, sigmas[i], smooth, nugget_mean[i]
                ).squeeze()
            cChol = torch.linalg.solve_triangular(
                chol[i, :, :], cStar.unsqueeze(1), upper=False
            ).squeeze()
            meanPred = y_tilde[i, :].mul(cChol).sum()
            varPredNoNug = prVar - cChol.square().sum()

            # sample
            invGDist = InverseGamma(concentration=alpha_post[i], rate=beta_post[i])
            nugget = invGDist.sample()
            uniNDist = Normal(loc=meanPred, scale=nugget.mul(1 + varPredNoNug).sqrt())
            x_new[i] = uniNDist.sample()
=======
                XPred = xNew[:, NN[i, :ncol]].unsqueeze(1)
                cStar = self.transport_map_kernel.kernel_fun(
                    XPred, theta, sigma_fun(i, theta, scal), smooth, nugMean[i], X
                ).squeeze(1)
                prVar = self.transport_map_kernel.kernel_fun(
                    XPred, theta, sigma_fun(i, theta, scal), smooth, nugMean[i]
                ).squeeze((1, 2))
            cChol = torch.linalg.solve_triangular(
                chol[i, :, :], cStar.unsqueeze(-1), upper=False
            ).squeeze(-1)
            meanPred = yTilde[i, :].unsqueeze(0).mul(cChol).sum(1)
            varPredNoNug = prVar - cChol.square().sum(1)

            # sample
            invGDist = InverseGamma(concentration=alphaPost[i], rate=betaPost[i])
            nugget = invGDist.sample((num_samples,))
            uniNDist = Normal(loc=meanPred, scale=nugget.mul(1.0 + varPredNoNug).sqrt())
            xNew[:, i] = uniNDist.sample()
>>>>>>> 1ed66b05

        return x_new

    def score(self, obs, x_fix=torch.tensor([]), last_ind=None, mode: str = "score"):
        """
        I'm not sure where this should exactly be implemented.

        I guess, best ist in the likelihood nn.Module but it needs access to the
        kernel module as well.

        In any case, this class should expose an interface.

        Also, this function shares a lot of code with cond sample. that should
        be refactored
        """

        if mode != "score":
            raise NotImplementedError("No modes other than 'score' implemented.")

        augmented_data: AugmentedData = self.augment_data(self.data, None)

        data = self.data.response
        NN = self.data.conditioning_sets
        # response = augmented_data.response
        # response_neighbor_values = augmented_data.response_neighbor_values
        theta = torch.tensor(
            [
                *self.nugget.nugget_params.detach(),
                self.kernel.theta_q.detach(),
                *self.kernel.sigma_params.detach(),
                self.kernel.lengthscale.detach(),
            ]
        )
        scales = augmented_data.scales
        sigmas = self.kernel._sigmas(scales)
        self.intloglik.nug_mult
        # nugMult = self.intloglik.nugMult  # not used
        smooth = self.kernel.smooth

        nug_mean = self.nugget(augmented_data)
        kernel_result = self.kernel.forward(augmented_data, nug_mean)
        nugget_mean = kernel_result.nug_mean
        chol = kernel_result.GChol
        tmp_res = self.intloglik.precalc(kernel_result, augmented_data.response)
        y_tilde = tmp_res.y_tilde
        beta_post = tmp_res.beta_post
        alpha_post = tmp_res.alpha_post
        n, N = data.shape
        m = NN.shape[1]
        if last_ind is None:
            last_ind = N
        # loop over variables/locations
        score = torch.zeros(N)
        for i in range(x_fix.size(0), last_ind):
            # predictive distribution for current sample
            if i == 0:
                cStar = torch.zeros(n)
                prVar = torch.tensor(0.0)
            else:
                ncol = min(i, m)
                X = data[:, NN[i, :ncol]]
                XPred = obs[NN[i, :ncol]].unsqueeze(
                    0
                )  # this line is different than in cond_sampl
                cStar = kernel_fun(
                    XPred, theta, sigmas[i], smooth, nugget_mean[i], X
                ).squeeze()
                prVar = kernel_fun(
                    XPred, theta, sigmas[i], smooth, nugget_mean[i]
                ).squeeze()
            cChol = torch.linalg.solve_triangular(
                chol[i, :, :], cStar.unsqueeze(1), upper=False
            ).squeeze()
            meanPred = y_tilde[i, :].mul(cChol).sum()
            varPredNoNug = prVar - cChol.square().sum()

            # score
            initVar = beta_post[i] / alpha_post[i] * (1 + varPredNoNug)
            STDist = StudentT(2 * alpha_post[i])
            score[i] = (
                STDist.log_prob((obs[i] - meanPred) / initVar.sqrt())
                - 0.5 * initVar.log()
            )

        return score[x_fix.size(0) :].sum()

    def fit(
        self,
        num_iter,
        init_lr: float,
        batch_size: None | int = None,
        test_data: Data | None = None,
        optimizer: None | torch.optim.Optimizer = None,
        scheduler: None | torch.optim.lr_scheduler.LRScheduler = None,
        stopper: None | PEarlyStopper = None,
        silent: bool = False,
    ):
        """
        Fit the model to the data.

        Parameters
        ----------
        num_iter
            Number of iterations to run the optimizer.
        init_lr
            Initial learning rate. Only used if optimizer is None.
        batch_size
            Batch size for training. If None, use all data.
        test_data
            Data to use for testing. If None, do not test.
        optimizer
            Optimizer to use. If None, use Adam.
        scheduler
            Learning rate scheduler to use. If None, CosineAnnealingLR
            is used with default optimizer.
        stopper
            An early stopper. If None, no early stopping is used. Requires test data.
        silent
            If True, do not print progress.
        """

        if optimizer is None:
            if scheduler is not None:
                raise ValueError(
                    "Cannot specify scheduler without speicifying an optimizer."
                )
            optimizer = torch.optim.Adam(self.parameters(), lr=init_lr)
            if scheduler is None:
                scheduler = torch.optim.lr_scheduler.CosineAnnealingLR(
                    optimizer, T_max=num_iter
                )

        if stopper is not None and test_data is None:
            raise ValueError("Cannot use stopper without test data.")

        if batch_size is None:
            batch_size = self.data.response.shape[1]

        data_size = self.data.response.shape[1]
        if batch_size > data_size:
            raise ValueError(
                f"Batch size {batch_size} is larger than data size {data_size}."
            )

        losses: list[float] = [self().item()]
        test_losses: list[float] = (
            [] if test_data is None else [self(data=test_data).item()]
        )
        parameters = [
            {k: np.copy(v.detach().numpy()) for k, v in self.named_parameters()}
        ]
        values = [
            {k: np.copy(v.detach().numpy()) for k, v in self.named_tracked_values()}
        ]

        for _ in (tqdm_obj := tqdm(range(num_iter), disable=silent)):
            # create batches
            if batch_size == data_size:
                idxes = [torch.arange(data_size)]
            else:
                idxes = torch.randperm(data_size).split(batch_size)
                # skip non-full batch
                if idxes[-1].shape[0] < batch_size:
                    idxes = idxes[:-1]

            # update for each batch
            epoch_losses = np.zeros(len(idxes))
            for j, idx in enumerate(idxes):

                def closure():
                    optimizer.zero_grad()  # type: ignore # optimizer is not None
                    loss = self(batch_idx=idx)
                    loss.backward()
                    return loss

                # closure returns a tensor (which is needed for backprop).
                # pytorch's type signature is wrong
                loss: float = optimizer.step(closure).item()  # type: ignore
                epoch_losses[j] = loss

            if scheduler is not None:
                scheduler.step()
            losses.append(float(np.mean(epoch_losses)))

            desc = f"Train Loss: {losses[-1]:.3f}"
            # validate
            if test_data is not None:
                with torch.no_grad():
                    test_losses.append(self(data=test_data).item())
                desc += f", Test Loss: {test_losses[-1]:.3f}"

            # store parameters and values
            parameters.append(
                {k: np.copy(v.detach().numpy()) for k, v in self.named_parameters()}
            )
            values.append(
                {k: np.copy(v.detach().numpy()) for k, v in self.named_tracked_values()}
            )

            tqdm_obj.set_description(desc)

            if stopper is not None:
                state = {k: v.detach().clone() for k, v in self.state_dict().items()}
                stop = stopper.step(test_losses[-1], state)
                if stop:
                    # restore best state
                    self.load_state_dict(stopper.best_state())
                    # and break
                    break

        param_chain = {}
        for k in parameters[0].keys():
            param_chain[k] = np.stack([d[k] for d in parameters], axis=0)

        tracked_chain = {}
        for k in values[0].keys():
            tracked_chain[k] = np.stack([d[k] for d in values], axis=0)

        return FitResult(
            model=self,
            max_m=self.data.conditioning_sets.shape[-1],
            losses=np.array(losses),
            parameters=parameters[-1],
            test_losses=np.array(test_losses) if test_data is not None else None,
            param_chain=param_chain,
            tracked_chain=tracked_chain,
        )


@dataclass
class FitResult:
    """
    Result of a fit.
    """

    model: SimpleTM
    max_m: int
    losses: np.ndarray
    test_losses: None | np.ndarray
    parameters: dict[str, np.ndarray]
    param_chain: dict[str, np.ndarray]
    tracked_chain: dict[str, np.ndarray]

    def plot_loss(
        self,
        ax: None | plt.Axes = None,
        use_inset: bool = True,
        **kwargs,
    ) -> plt.Axes:
        """
        Plot the loss curve.
        """
        if ax is None:
            _, ax = plt.subplots(1, 1)

        (p1,) = ax.plot(self.losses, "C0", label="Train Loss", **kwargs)
        legend_handle = [p1]

        if self.test_losses is not None:
            twin = cast(MPLAxes, ax.twinx())
            (p2,) = twin.plot(self.test_losses, "C1", label="Test Loss", **kwargs)
            legend_handle.append(p2)
            twin.set_ylabel("Test Loss")

        if use_inset:
            end_idx = len(self.losses)
            start_idx = int(0.8 * end_idx)
            inset_iterations = np.arange(start_idx, end_idx)

<<<<<<< HEAD
            inset = ax.inset_axes([0.40, 0.45, 0.45, 0.45])
=======
            inset = ax.inset_axes((0.5, 0.5, 0.45, 0.45))
>>>>>>> 1ed66b05
            inset.plot(inset_iterations, self.losses[start_idx:], "C0", **kwargs)

            if self.test_losses is not None:
                insert_twim = cast(MPLAxes, inset.twinx())
                insert_twim.plot(
                    inset_iterations, self.test_losses[start_idx:], "C1", **kwargs
                )

        ax.set_xlabel("Iteration")
        ax.set_ylabel("Train Loss")
        ax.legend(handles=legend_handle, loc="lower right", bbox_to_anchor=(0.925, 0.2))

        return ax

    def plot_params(self, ax: plt.Axes | None = None, **kwargs) -> plt.Axes:
        if ax is None:
            fig, ax = plt.subplots(1, 1)

        ax.plot(
            self.param_chain["nugget.nugget_params"],
            label=[f"nugget {i}" for i in range(2)],
            **kwargs,
        )
        ax.plot(
            self.param_chain["kernel.theta_q"],
            label="neighbors scale",
            **kwargs,
        )
        ax.plot(
            self.param_chain["kernel.sigma_params"],
            label=[f"sigma {i}" for i in range(2)],
            **kwargs,
        )
        ax.plot(
            self.param_chain["kernel.lengthscale"],
            label="lengthscale",
            **kwargs,
        )
        ax.set_xlabel("Epoch")
        ax.set_ylabel("Raw Parameter Value")
        ax.legend()

        return ax

    def plot_neighbors(self, ax: plt.Axes | None = None, **kwargs) -> plt.Axes:
        if ax is None:
            _, ax = plt.subplots(1, 1)

        m = self.tracked_chain["kernel.m"]
        epochs = np.arange(m.size, **kwargs)
        ax.step(epochs, m)
        ax.set_title("Nearest neighbors through optimization")
        ax.set_xlabel("Epoch")
        ax.set_ylabel("Number of nearest neighbors (m)")
        ax.set_ylim(0, self.max_m)

        return ax<|MERGE_RESOLUTION|>--- conflicted
+++ resolved
@@ -629,16 +629,12 @@
         return loss
 
     def cond_sample(
-<<<<<<< HEAD
-        self, obs=None, x_fix=torch.tensor([]), last_ind=None, mode: str = "bayes"
-=======
         self,
         obs=None,
         xFix=torch.tensor([]),
         indLast=None,
         mode: str = "bayes",
         num_samples: int = 1,
->>>>>>> 1ed66b05
     ):
         """
         I'm not sure where this should exactly be implemented.
@@ -688,15 +684,10 @@
         if last_ind is None:
             last_ind = N
         # loop over variables/locations
-<<<<<<< HEAD
-        x_new = torch.cat((x_fix, torch.zeros(N - x_fix.size(0))))
-        for i in range(x_fix.size(0), last_ind):
-=======
         xNew = torch.empty((num_samples, N))
         xNew[:, : xFix.size(0)] = xFix.repeat(num_samples, 1)
         xNew[:, xFix.size(0) :] = 0.0
         for i in range(xFix.size(0), indLast):
->>>>>>> 1ed66b05
             # predictive distribution for current sample
             if i == 0:
                 cStar = torch.zeros((num_samples, n))
@@ -704,26 +695,6 @@
             else:
                 ncol = min(i, m)
                 X = data[:, NN[i, :ncol]]
-<<<<<<< HEAD
-                XPred = x_new[NN[i, :ncol]].unsqueeze(0)
-                cStar = kernel_fun(
-                    XPred, theta, sigmas[i], smooth, nugget_mean[i], X
-                ).squeeze()
-                prVar = kernel_fun(
-                    XPred, theta, sigmas[i], smooth, nugget_mean[i]
-                ).squeeze()
-            cChol = torch.linalg.solve_triangular(
-                chol[i, :, :], cStar.unsqueeze(1), upper=False
-            ).squeeze()
-            meanPred = y_tilde[i, :].mul(cChol).sum()
-            varPredNoNug = prVar - cChol.square().sum()
-
-            # sample
-            invGDist = InverseGamma(concentration=alpha_post[i], rate=beta_post[i])
-            nugget = invGDist.sample()
-            uniNDist = Normal(loc=meanPred, scale=nugget.mul(1 + varPredNoNug).sqrt())
-            x_new[i] = uniNDist.sample()
-=======
                 XPred = xNew[:, NN[i, :ncol]].unsqueeze(1)
                 cStar = self.transport_map_kernel.kernel_fun(
                     XPred, theta, sigma_fun(i, theta, scal), smooth, nugMean[i], X
@@ -742,7 +713,6 @@
             nugget = invGDist.sample((num_samples,))
             uniNDist = Normal(loc=meanPred, scale=nugget.mul(1.0 + varPredNoNug).sqrt())
             xNew[:, i] = uniNDist.sample()
->>>>>>> 1ed66b05
 
         return x_new
 
@@ -1012,11 +982,7 @@
             start_idx = int(0.8 * end_idx)
             inset_iterations = np.arange(start_idx, end_idx)
 
-<<<<<<< HEAD
-            inset = ax.inset_axes([0.40, 0.45, 0.45, 0.45])
-=======
             inset = ax.inset_axes((0.5, 0.5, 0.45, 0.45))
->>>>>>> 1ed66b05
             inset.plot(inset_iterations, self.losses[start_idx:], "C0", **kwargs)
 
             if self.test_losses is not None:
